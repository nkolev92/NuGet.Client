// Copyright (c) .NET Foundation. All rights reserved.
// Licensed under the Apache License, Version 2.0. See License.txt in the project root for license information.

using System;
using System.Collections.Generic;
using System.ComponentModel.Design;
using System.Diagnostics;
using System.Globalization;
using System.Linq;
using System.Runtime.InteropServices;
using System.Runtime.Serialization.Formatters.Binary;
using System.Threading;
using System.Threading.Tasks;
using EnvDTE;
using Microsoft.VisualStudio;
using Microsoft.VisualStudio.OLE.Interop;
using Microsoft.VisualStudio.Shell;
using Microsoft.VisualStudio.Shell.Interop;
using NuGet;
using NuGet.Common;
using NuGet.Credentials;
using NuGet.Options;
using NuGet.PackageManagement;
using NuGet.PackageManagement.UI;
using NuGet.PackageManagement.VisualStudio;
using NuGet.ProjectManagement;
using NuGet.Protocol;
using NuGet.Protocol.Core.Types;
using NuGetConsole;
using NuGetConsole.Implementation;
using IMachineWideSettings = NuGet.Configuration.IMachineWideSettings;
using ISettings = NuGet.Configuration.ISettings;
using Resx = NuGet.PackageManagement.UI.Resources;
using Strings = NuGet.PackageManagement.VisualStudio.Strings;
using Tasks = System.Threading.Tasks;
using UI = NuGet.PackageManagement.UI;

namespace NuGetVSExtension
{
    /// <summary>
    /// This is the class that implements the package exposed by this assembly.
    /// </summary>
    [PackageRegistration(UseManagedResourcesOnly = true, AllowsBackgroundLoading = false)]
    [InstalledProductRegistration("#110", "#112", ProductVersion, IconResourceID = 400)]
    [ProvideMenuResource("Menus.ctmenu", 1)]
    [ProvideToolWindow(typeof(PowerConsoleToolWindow),
        Style = VsDockStyle.Tabbed,
        Window = "{34E76E81-EE4A-11D0-AE2E-00A0C90FFFC3}", // this is the guid of the Output tool window, which is present in both VS and VWD
        Orientation = ToolWindowOrientation.Right)]
    //[ProvideToolWindow(typeof(DebugConsoleToolWindow),
    //    Style = VsDockStyle.Tabbed,
    //    Window = "{34E76E81-EE4A-11D0-AE2E-00A0C90FFFC3}",      // this is the guid of the debug tool window, which is present in both VS and VWD
    //    Orientation = ToolWindowOrientation.Right)]
    [ProvideOptionPage(typeof(PackageSourceOptionsPage), "NuGet Package Manager", "Package Sources", 113, 114, true)]
    [ProvideOptionPage(typeof(GeneralOptionPage), "NuGet Package Manager", "General", 113, 115, true)]
    [ProvideSearchProvider(typeof(NuGetSearchProvider), "NuGet Search")]
    [ProvideBindingPath] // Definition dll needs to be on VS binding path
    [ProvideAutoLoad(GuidList.guidAutoLoadNuGetString)]
    [ProvideAutoLoad(VSConstants.UICONTEXT.SolutionBuilding_string)]
    [ProvideAutoLoad(VSConstants.UICONTEXT.ProjectRetargeting_string)]
    [ProvideAutoLoad(VSConstants.UICONTEXT.SolutionOrProjectUpgrading_string)]
    [FontAndColorsRegistration(
        "Package Manager Console",
        NuGetConsole.Implementation.GuidList.GuidPackageManagerConsoleFontAndColorCategoryString,
        "{" + GuidList.guidNuGetPkgString + "}")]
    [Guid(GuidList.guidNuGetPkgString)]
    public sealed class NuGetPackage : AsyncPackage, IVsPackageExtensionProvider, IVsPersistSolutionOpts
    {
        // It is displayed in the Help - About box of Visual Studio
        public const string ProductVersion = "4.0.0";
        private static readonly object _credentialsPromptLock = new object();

        private static readonly string[] _visualizerSupportedSKUs = { "Premium", "Ultimate" };

        private uint _solutionNotBuildingAndNotDebuggingContextCookie;
        private DTE _dte;
        private DTEEvents _dteEvents;
        private IConsoleStatus _consoleStatus;
        private IVsMonitorSelection _vsMonitorSelection;
        private bool? _isVisualizerSupported;

        private ISettings _settings;
        private ISourceControlManagerProvider _sourceControlManagerProvider;
        private IVsSourceControlTracker _vsSourceControlTracker;
        private ICommonOperations _commonOperations;
        private ISolutionManager _solutionManager;
        private ISourceRepositoryProvider _sourceRepositoryProvider;
        private IDeleteOnRestartManager _deleteOnRestart;

        private OleMenuCommand _managePackageDialogCommand;

        private OleMenuCommand _managePackageForSolutionDialogCommand;
        private OleMenuCommandService _mcs;
        private bool _powerConsoleCommandExecuting;
        private IMachineWideSettings _machineWideSettings;

        private NuGetUIProjectContext _uiProjectContext;

        private NuGetSettings _nugetSettings;

        private OutputConsoleLogger _outputConsoleLogger;
        private readonly HashSet<Uri> _credentialRequested;

        public NuGetPackage()
        {
            ServiceLocator.InitializePackageServiceProvider(this);
            StandaloneSwitch.IsRunningStandalone = false;
            _nugetSettings = new NuGetSettings();
            _credentialRequested = new HashSet<Uri>();
        }

        private IVsMonitorSelection VsMonitorSelection
        {
            get
            {
                if (_vsMonitorSelection == null)
                {
                    // get the UI context cookie for the debugging mode
                    _vsMonitorSelection = (IVsMonitorSelection)GetService(typeof(IVsMonitorSelection));

                    // get the solution not building and not debugging cookie
                    Guid guid = VSConstants.UICONTEXT.SolutionExistsAndNotBuildingAndNotDebugging_guid;
                    _vsMonitorSelection.GetCmdUIContextCookie(ref guid, out _solutionNotBuildingAndNotDebuggingContextCookie);
                }
                return _vsMonitorSelection;
            }
        }

        private IConsoleStatus ConsoleStatus
        {
            get
            {
                if (_consoleStatus == null)
                {
                    _consoleStatus = ServiceLocator.GetInstanceSafe<IConsoleStatus>();
                    Debug.Assert(_consoleStatus != null);
                }

                return _consoleStatus;
            }
        }

        private ISettings Settings
        {
            get
            {
                if (_settings == null)
                {
                    _settings = ServiceLocator.GetInstance<ISettings>();
                    Debug.Assert(_settings != null);
                }
                return _settings;
            }
        }

        private ISourceControlManagerProvider SourceControlManagerProvider
        {
            get
            {
                if (_sourceControlManagerProvider == null)
                {
                    _sourceControlManagerProvider = ServiceLocator.GetInstanceSafe<ISourceControlManagerProvider>();
                }
                return _sourceControlManagerProvider;
            }
        }

        private ICommonOperations CommonOperations
        {
            get
            {
                if (_commonOperations == null)
                {
                    _commonOperations = ServiceLocator.GetInstanceSafe<ICommonOperations>();
                }
                return _commonOperations;
            }
        }

        private ISolutionManager SolutionManager
        {
            get
            {
                if (_solutionManager == null)
                {
                    _solutionManager = ServiceLocator.GetInstance<ISolutionManager>();
                    _solutionManager.AfterNuGetProjectRenamed += SolutionManager_NuGetProjectRenamed;
                    Debug.Assert(_solutionManager != null);
                }
                return _solutionManager;
            }
        }

        private void SolutionManager_NuGetProjectRenamed(object sender, NuGetProjectEventArgs e)
        {
            VSSolutionManager manager = SolutionManager as VSSolutionManager;
            if (manager != null)
            {
                Project project = manager.GetDTEProject(manager.GetNuGetProjectSafeName(e.NuGetProject));
                var windowFrame = FindExistingWindowFrame(project);
                if (windowFrame != null)
                {
                    windowFrame.SetProperty((int)__VSFPROPID.VSFPROPID_OwnerCaption, String.Format(
                        CultureInfo.CurrentCulture,
                        Resx.Label_NuGetWindowCaption,
                        project.Name));
                }
            }
        }

        private ISourceRepositoryProvider SourceRepositoryProvider
        {
            get
            {
                if (_sourceRepositoryProvider == null)
                {
                    _sourceRepositoryProvider = ServiceLocator.GetInstance<ISourceRepositoryProvider>();
                    Debug.Assert(_sourceRepositoryProvider != null);
                }
                return _sourceRepositoryProvider;
            }
        }

        private IDeleteOnRestartManager DeleteOnRestart
        {
            get
            {
                if (_deleteOnRestart == null)
                {
                    _deleteOnRestart = ServiceLocator.GetInstance<IDeleteOnRestartManager>();
                    Debug.Assert(_deleteOnRestart != null);
                }

                return _deleteOnRestart;
            }
        }

        private IMachineWideSettings MachineWideSettings
        {
            get
            {
                if (_machineWideSettings == null)
                {
                    _machineWideSettings = ServiceLocator.GetInstance<IMachineWideSettings>();
                    Debug.Assert(_machineWideSettings != null);
                }

                return _machineWideSettings;
            }
        }

        private ProjectRetargetingHandler ProjectRetargetingHandler { get; set; }

        private ProjectUpgradeHandler ProjectUpgradeHandler { get; set; }

        /// <summary>
        /// Initialization of the package; this method is called right after the package is sited, so this is the place
        /// where you can put all the initialization code that rely on services provided by VisualStudio.
        /// </summary>
        protected override async Tasks.Task InitializeAsync(CancellationToken cancellationToken, IProgress<ServiceProgressData> progress)
        {
            await LoadSettingsAsync();
            Styles.LoadVsStyles();
            Brushes.LoadVsBrushes();

            // ***
            // VsNuGetDiagnostics.Initialize(
            //    ServiceLocator.GetInstance<IDebugConsoleController>());

            // Add our command handlers for menu (commands must exist in the .vsct file)
            AddMenuCommandHandlers();
            RestorePackagesCommand.Initialize(this);

            // IMPORTANT: Do NOT do anything that can lead to a call to ServiceLocator.GetGlobalService().
            // Doing so is illegal and may cause VS to hang.

            _dte = (DTE)await GetServiceAsync(typeof(SDTE));
            Debug.Assert(_dte != null);

            _dteEvents = _dte.Events.DTEEvents;
            _dteEvents.OnBeginShutdown += OnBeginShutDown;

            _outputConsoleLogger = new OutputConsoleLogger(this);

            SetDefaultCredentialProvider();

            if (SolutionManager != null)
            {
                SolutionManager.SolutionOpened += (obj, ev) =>
                    {
                        _nugetSettings = new NuGetSettings();
                        LoadNuGetSettings();
                    };
            }

            _uiProjectContext = new NuGetUIProjectContext(
                _outputConsoleLogger,
                SourceControlManagerProvider,
                CommonOperations);

            if (SolutionManager.NuGetProjectContext == null)
            {
                SolutionManager.NuGetProjectContext = _uiProjectContext;
            }

            // when NuGet loads, if the current solution has some package
            // folders marked for deletion (because a previous uninstalltion didn't succeed),
            // delete them now.
            if (SolutionManager.IsSolutionOpen)
            {
                DeleteOnRestart.DeleteMarkedPackageDirectories(_uiProjectContext);
            }

            ProjectRetargetingHandler = new ProjectRetargetingHandler(_dte, SolutionManager, this);
            ProjectUpgradeHandler = new ProjectUpgradeHandler(this, SolutionManager);

            LoadNuGetSettings();

            // This initializes the IVSSourceControlTracker, even though _vsSourceControlTracker is unused.
            _vsSourceControlTracker = await ServiceLocator.GetInstanceSafeAsync<IVsSourceControlTracker>();

            // This instantiates a decoupled ICommand instance responsible to locate and display output pane by a UI control
            var serviceProvider = await ServiceLocator.GetInstanceSafeAsync<System.IServiceProvider>();
            UI.Commands.ShowErrorsCommand = new ShowErrorsCommand(serviceProvider);
        }

        /// <summary>
        /// Set default credential provider for the HttpClient, which is used by V2 sources.
        /// Also set up authenticated proxy handling for V3 sources.
        /// </summary>
        private void SetDefaultCredentialProvider()
        {
            var credentialService = GetCredentialService();

            HttpHandlerResourceV3.CredentialService = credentialService;
        }

        private NuGet.Configuration.ICredentialService GetCredentialService()
        {
            // Initialize the credential providers.
            var credentialProviders = new List<ICredentialProvider>();

            TryAddCredentialProviders(
                credentialProviders,
                Resources.CredentialProviderFailed_VisualStudioAccountProvider,
                () =>
                {
                    var importer = new VsCredentialProviderImporter(
                        _dte,
                        VisualStudioAccountProvider.FactoryMethod,
                        (exception, failureMessage) => LogCredentialProviderError(exception, failureMessage));

                    return importer.GetProviders();
                });

            TryAddCredentialProviders(
                credentialProviders,
                Resources.CredentialProviderFailed_VisualStudioCredentialProvider,
                () =>
                {
                    var webProxy = (IVsWebProxy)GetService(typeof(SVsWebProxy));

                    Debug.Assert(webProxy != null);

                    return new NuGet.Credentials.ICredentialProvider[] {
                        new VisualStudioCredentialProvider(webProxy)
                    };
                });

            if (PreviewFeatureSettings.DefaultCredentialsAfterCredentialProviders)
            {
                TryAddCredentialProviders(
                credentialProviders,
                Resources.CredentialProviderFailed_DefaultCredentialsCredentialProvider,
                () =>
                {
                    return new NuGet.Credentials.ICredentialProvider[] {
                        new DefaultCredentialsCredentialProvider()
                    };
                });
            }

            // Initialize the credential service.
            var credentialService = new CredentialService(credentialProviders, nonInteractive: false);

            return credentialService;
        }

        private void TryAddCredentialProviders(
            List<NuGet.Credentials.ICredentialProvider> credentialProviders,
            string failureMessage,
            Func<IEnumerable<NuGet.Credentials.ICredentialProvider>> factory)
        {
            try
            {
                var providers = factory();

                if (providers != null)
                {
                    foreach (var credentialProvider in providers)
                    {
                        credentialProviders.Add(credentialProvider);
                    }
                }
            }
            catch (Exception exception)
            {
                LogCredentialProviderError(exception, failureMessage);
            }
        }

        private void LogCredentialProviderError(Exception exception, string failureMessage)
        {
            // Log the user-friendly message to the output console (no stack trace).
            _outputConsoleLogger.OutputConsole.WriteLine(
                failureMessage +
                Environment.NewLine +
                ExceptionUtilities.DisplayMessage(exception));

            // Write the stack trace to the activity log.
            ActivityLog.LogWarning(
                ExceptionHelper.LogEntrySource,
                failureMessage +
                Environment.NewLine +
                exception);
        }

        private void AddMenuCommandHandlers()
        {
            _mcs = GetService(typeof(IMenuCommandService)) as OleMenuCommandService;
            if (null != _mcs)
            {
                // menu command for opening Package Manager Console
                CommandID toolwndCommandID = new CommandID(GuidList.guidNuGetConsoleCmdSet, PkgCmdIDList.cmdidPowerConsole);
                OleMenuCommand powerConsoleExecuteCommand = new OleMenuCommand(ExecutePowerConsoleCommand, null, BeforeQueryStatusForPowerConsole, toolwndCommandID);
                // '$' - This indicates that the input line other than the argument forms a single argument string with no autocompletion
                //       Autocompletion for filename(s) is supported for option 'p' or 'd' which is not applicable for this command
                powerConsoleExecuteCommand.ParametersDescription = "$";
                _mcs.AddCommand(powerConsoleExecuteCommand);

                // menu command for opening NuGet Debug Console
                // Remove debug console from Tools menu for 3.0.0-beta.
                //CommandID debugWndCommandID = new CommandID(GuidList.guidNuGetDebugConsoleCmdSet, PkgCmdIDList.cmdidDebugConsole);
                //OleMenuCommand debugConsoleExecuteCommand = new OleMenuCommand(ShowDebugConsole, null, null, debugWndCommandID);
                // '$' - This indicates that the input line other than the argument forms a single argument string with no autocompletion
                //       Autocompletion for filename(s) is supported for option 'p' or 'd' which is not applicable for this command
                //debugConsoleExecuteCommand.ParametersDescription = "$";
                //_mcs.AddCommand(debugConsoleExecuteCommand);

                // menu command for opening Manage NuGet packages dialog
                CommandID managePackageDialogCommandID = new CommandID(GuidList.guidNuGetDialogCmdSet, PkgCmdIDList.cmdidAddPackageDialog);
                _managePackageDialogCommand = new OleMenuCommand(ShowManageLibraryPackageDialog, null, BeforeQueryStatusForAddPackageDialog, managePackageDialogCommandID);
                // '$' - This indicates that the input line other than the argument forms a single argument string with no autocompletion
                //       Autocompletion for filename(s) is supported for option 'p' or 'd' which is not applicable for this command
                _managePackageDialogCommand.ParametersDescription = "$";
                _mcs.AddCommand(_managePackageDialogCommand);

                // menu command for opening "Manage NuGet packages for solution" dialog
                CommandID managePackageForSolutionDialogCommandID = new CommandID(GuidList.guidNuGetDialogCmdSet, PkgCmdIDList.cmdidAddPackageDialogForSolution);
                _managePackageForSolutionDialogCommand = new OleMenuCommand(ShowManageLibraryPackageForSolutionDialog, null, BeforeQueryStatusForAddPackageForSolutionDialog, managePackageForSolutionDialogCommandID);
                // '$' - This indicates that the input line other than the argument forms a single argument string with no autocompletion
                //       Autocompletion for filename(s) is supported for option 'p' or 'd' which is not applicable for this command
                _managePackageForSolutionDialogCommand.ParametersDescription = "$";
                _mcs.AddCommand(_managePackageForSolutionDialogCommand);

                // menu command for opening Package Source settings options page
                CommandID settingsCommandID = new CommandID(GuidList.guidNuGetConsoleCmdSet, PkgCmdIDList.cmdidSourceSettings);
                OleMenuCommand settingsMenuCommand = new OleMenuCommand(ShowPackageSourcesOptionPage, settingsCommandID);
                _mcs.AddCommand(settingsMenuCommand);

                // menu command for opening General options page
                CommandID generalSettingsCommandID = new CommandID(GuidList.guidNuGetToolsGroupCmdSet, PkgCmdIDList.cmdIdGeneralSettings);
                OleMenuCommand generalSettingsCommand = new OleMenuCommand(ShowGeneralSettingsOptionPage, generalSettingsCommandID);
                _mcs.AddCommand(generalSettingsCommand);
            }
        }

        private void ExecutePowerConsoleCommand(object sender, EventArgs e)
        {
            // Get the instance number 0 of this tool window. This window is single instance so this instance
            // is actually the only one.
            // The last flag is set to true so that if the tool window does not exists it will be created.
            ToolWindowPane window = FindToolWindow(typeof(PowerConsoleToolWindow), 0, true);
            if ((null == window)
                || (null == window.Frame))
            {
                throw new NotSupportedException(Resources.CanNotCreateWindow);
            }
            IVsWindowFrame windowFrame = (IVsWindowFrame)window.Frame;
            ErrorHandler.ThrowOnFailure(windowFrame.Show());

            // Parse the arguments to determine the command and arguments to be passed to IHost
            // passed which is of type OleMenuCmdEventArgs
            string command = null;
            OleMenuCmdEventArgs eventArgs = e as OleMenuCmdEventArgs;
            if (eventArgs != null
                && eventArgs.InValue != null)
            {
                command = eventArgs.InValue as string;
            }

            // If the command string is null or empty, simply launch the console and return
            if (!String.IsNullOrEmpty(command))
            {
                IPowerConsoleService powerConsoleService = (IPowerConsoleService)window;

                if (powerConsoleService.Execute(command, null))
                {
                    _powerConsoleCommandExecuting = true;
                    powerConsoleService.ExecuteEnd += PowerConsoleService_ExecuteEnd;
                }
            }
        }

        private void ShowDebugConsole(object sender, EventArgs e)
        {
            // Get the instance number 0 of this tool window. This window is single instance so this instance
            // is actually the only one.
            // The last flag is set to true so that if the tool window does not exists it will be created.
            ToolWindowPane window = FindToolWindow(typeof(DebugConsoleToolWindow), 0, true);
            if ((null == window)
                || (null == window.Frame))
            {
                throw new NotSupportedException(Resources.CanNotCreateWindow);
            }

            IVsWindowFrame windowFrame = (IVsWindowFrame)window.Frame;
            ErrorHandler.ThrowOnFailure(windowFrame.Show());
        }

        private void PowerConsoleService_ExecuteEnd(object sender, EventArgs e)
        {
            _powerConsoleCommandExecuting = false;
        }

        /// <summary>
        /// Executes the NuGet Visualizer.
        /// </summary>
        private void ExecuteVisualizer(object sender, EventArgs e)
        {
            /* ***
            var visualizer = new NuGet.Dialog.Visualizer(
                ServiceLocator.GetInstance<IVsPackageManagerFactory>(),
                ServiceLocator.GetInstance<ISolutionManager>());
            string outputFile = visualizer.CreateGraph();
            _dte.ItemOperations.OpenFile(outputFile); */
        }

        private IVsWindowFrame FindExistingWindowFrame(
            Project project)
        {
            IVsUIShell uiShell = (IVsUIShell)GetService(typeof(SVsUIShell));
            foreach (var windowFrame in VsUtility.GetDocumentWindows(uiShell))
            {
                object docView;
                int hr = windowFrame.GetProperty(
                    (int)__VSFPROPID.VSFPROPID_DocView,
                    out docView);
                if (hr == VSConstants.S_OK
                    && docView is PackageManagerWindowPane)
                {
                    var packageManagerWindowPane = (PackageManagerWindowPane)docView;
                    if (packageManagerWindowPane.Model.IsSolution)
                    {
                        // the window is the solution package manager
                        continue;
                    }

                    var projects = packageManagerWindowPane.Model.Context.Projects;
                    if (projects.Count() != 1)
                    {
                        continue;
                    }

                    var existingProject = projects.First();
                    var projectName = existingProject.GetMetadata<string>(NuGetProjectMetadataKeys.Name);
                    if (String.Equals(projectName, project.Name, StringComparison.OrdinalIgnoreCase))
                    {
                        return windowFrame;
                    }
                }
            }

            return null;
        }

        private static T GetProperty<T>(IVsHierarchy hier, __VSHPROPID propertyId)
        {
            object propertyValue;
            hier.GetProperty(
                (uint)VSConstants.VSITEMID.Root,
                (int)propertyId,
                out propertyValue);
            return (T)propertyValue;
        }

        private async Task<IVsWindowFrame> CreateNewWindowFrameAsync(Project project)
        {
            Debug.Assert(ThreadHelper.CheckAccess());

            var vsProject = VsHierarchyUtility.ToVsHierarchy(project);
            var documentName = project.UniqueName;

            // Find existing hierarchy and item id of the document window if it's
            // already registered.
            var rdt = (IVsRunningDocumentTable)GetService(typeof(IVsRunningDocumentTable));
            IVsHierarchy hier;
            uint itemId;
            IntPtr docData = IntPtr.Zero;
            int hr;

            try
            {
                uint cookie;
                hr = rdt.FindAndLockDocument(
                    (uint)_VSRDTFLAGS.RDT_NoLock,
                    documentName,
                    out hier,
                    out itemId,
                    out docData,
                    out cookie);
                if (hr != VSConstants.S_OK)
                {
                    // the docuemnt window is not registered yet. So use the project as the
                    // hierarchy.
                    hier = vsProject;
                    itemId = (uint)VSConstants.VSITEMID.Root;
                }
            }
            finally
            {
                if (docData != IntPtr.Zero)
                {
                    Marshal.Release(docData);
                    docData = IntPtr.Zero;
                }
            }

            // Create the doc window using the hiearchy & item id.
            return await CreateDocWindowAsync(project, documentName, hier, itemId);
        }

        private async Task<IVsWindowFrame> CreateDocWindowAsync(
            Project project,
            string documentName,
            IVsHierarchy hier,
            uint itemId)
        {
            uint windowFlags =
                (uint)_VSRDTFLAGS.RDT_DontAddToMRU |
                (uint)_VSRDTFLAGS.RDT_DontSaveAs;

            var solutionManager = ServiceLocator.GetInstance<ISolutionManager>();

            if (!solutionManager.IsSolutionAvailable)
            {
                throw new InvalidOperationException(Strings.SolutionIsNotSaved);
            }

            var nugetProject = solutionManager.GetNuGetProject(EnvDTEProjectUtility.GetCustomUniqueName(project));

            // If we failed to generate a cache entry in the solution manager something went wrong.
            if (nugetProject == null)
            {
                throw new InvalidOperationException(
                    string.Format(Resources.ProjectHasAnInvalidNuGetConfiguration, project.Name));
            }

            // load packages.config. This makes sure that an exception will get thrown if there
            // are problems with packages.config, such as duplicate packages. When an exception
            // is thrown, an error dialog will pop up and this doc window will not be created.
            var installedPackages = await nugetProject.GetInstalledPackagesAsync(CancellationToken.None);

            var uiContextFactory = ServiceLocator.GetInstance<INuGetUIContextFactory>();
            var uiContext = uiContextFactory.Create(this, new[] { nugetProject });

            var uiFactory = ServiceLocator.GetInstance<INuGetUIFactory>();
            var uiController = uiFactory.Create(uiContext, _uiProjectContext);

            var model = new PackageManagerModel(uiController, uiContext, isSolution: false, editorFactoryGuid: GuidList.guidNuGetEditorType);
            var vsWindowSearchHostfactory = ServiceLocator.GetGlobalService<SVsWindowSearchHostFactory, IVsWindowSearchHostFactory>();
            var vsShell = ServiceLocator.GetGlobalService<SVsShell, IVsShell4>();
            var control = new PackageManagerControl(model, Settings, vsWindowSearchHostfactory, vsShell, _outputConsoleLogger);
            var windowPane = new PackageManagerWindowPane(control);
            var guidEditorType = GuidList.guidNuGetEditorType;
            var guidCommandUI = Guid.Empty;
            var caption = String.Format(
                CultureInfo.CurrentCulture,
                Resx.Label_NuGetWindowCaption,
                project.Name);

            IVsWindowFrame windowFrame;
            IVsUIShell uiShell = (IVsUIShell)GetService(typeof(SVsUIShell));

            IntPtr ppunkDocView = IntPtr.Zero;
            IntPtr ppunkDocData = IntPtr.Zero;
            int hr = 0;

            try
            {
                ppunkDocView = Marshal.GetIUnknownForObject(windowPane);
                ppunkDocData = Marshal.GetIUnknownForObject(model);
                hr = uiShell.CreateDocumentWindow(
                    windowFlags,
                    documentName,
                    (IVsUIHierarchy)hier,
                    itemId,
                    ppunkDocView,
                    ppunkDocData,
                    ref guidEditorType,
                    null,
                    ref guidCommandUI,
                    null,
                    caption,
                    string.Empty,
                    null,
                    out windowFrame);
            }
            finally
            {
                if (ppunkDocView != IntPtr.Zero)
                {
                    Marshal.Release(ppunkDocData);
                }

                if (ppunkDocData != IntPtr.Zero)
                {
                    Marshal.Release(ppunkDocView);
                }
            }

            ErrorHandler.ThrowOnFailure(hr);
            return windowFrame;
        }

        private void ShowManageLibraryPackageDialog(object sender, EventArgs e)
        {
            ThreadHelper.ThrowIfNotOnUIThread();

            ThreadHelper.JoinableTaskFactory.Run(async delegate
            {
                string parameterString = null;
                OleMenuCmdEventArgs args = e as OleMenuCmdEventArgs;
                if (null != args)
                {
                    parameterString = args.InValue as string;
                }
                var searchText = GetSearchText(parameterString);

                // *** temp code
                Project project = EnvDTEProjectUtility.GetActiveProject(VsMonitorSelection);

                if (project != null
                    &&
                    !EnvDTEProjectUtility.IsUnloaded(project)
                    &&
                    EnvDTEProjectUtility.IsSupported(project))
                {
                    var windowFrame = FindExistingWindowFrame(project);
                    if (windowFrame == null)
                    {
                        windowFrame = await CreateNewWindowFrameAsync(project);
                    }

                    if (windowFrame != null)
                    {
                        Search(windowFrame, searchText);
                        windowFrame.Show();
                    }
                }
                else
                {
                    // show error message when no supported project is selected.
                    string projectName = project != null ? project.Name : String.Empty;

                    string errorMessage = String.IsNullOrEmpty(projectName)
                        ? Resources.NoProjectSelected
                        : String.Format(CultureInfo.CurrentCulture, Strings.DTE_ProjectUnsupported, projectName);

                    MessageHelper.ShowWarningMessage(errorMessage, Resources.ErrorDialogBoxTitle);
                }
            });
        }

        private IVsWindowFrame FindExistingSolutionWindowFrame()
        {
            IVsUIShell uiShell = (IVsUIShell)GetService(typeof(SVsUIShell));
            foreach (var windowFrame in VsUtility.GetDocumentWindows(uiShell))
            {
                object property;
                int hr = windowFrame.GetProperty(
                    (int)__VSFPROPID.VSFPROPID_DocData,
                    out property);
                var packageManagerControl = VsUtility.GetPackageManagerControl(windowFrame);
                if (hr == VSConstants.S_OK
                    &&
                    property is IVsSolution
                    &&
                    packageManagerControl != null)
                {
                    return windowFrame;
                }
            }

            return null;
        }

        private static string GetSearchText(string parameterString)
        {
            if (parameterString == null)
            {
                return null;
            }

            // The parameterString looks like:
            //     "jquery /searchin:online"
            // or just "jquery"

            parameterString = parameterString.Trim();
            int lastIndexOfSearchInSwitch = parameterString.LastIndexOf("/searchin:", StringComparison.OrdinalIgnoreCase);

            if (lastIndexOfSearchInSwitch == -1)
            {
                return parameterString;
            }
            return parameterString.Substring(0, lastIndexOfSearchInSwitch);
        }

        private void LoadNuGetSettings()
        {
            IVsSolutionPersistence solutionPersistence = GetGlobalService(typeof(SVsSolutionPersistence)) as IVsSolutionPersistence;
            solutionPersistence.LoadPackageUserOpts(this, "nuget");
        }

        public void SaveNuGetSettings()
        {
            IVsSolutionPersistence solutionPersistence = GetGlobalService(typeof(SVsSolutionPersistence)) as IVsSolutionPersistence;
            solutionPersistence.SavePackageUserOpts(this, "nuget");
        }

        public UserSettings GetWindowSetting(string key)
        {
            UserSettings settings;
            if (_nugetSettings.WindowSettings.TryGetValue(key, out settings))
            {
                return settings ?? new UserSettings();
            }

            return new UserSettings();
        }

        public void AddWindowSettings(string key, UserSettings obj)
        {
            _nugetSettings.WindowSettings[key] = obj;
        }

        private async Task<IVsWindowFrame> CreateDocWindowForSolutionAsync()
        {
            IVsWindowFrame windowFrame = null;
            IVsSolution solution = ServiceLocator.GetInstance<IVsSolution>();
            IVsUIShell uiShell = (IVsUIShell)GetService(typeof(SVsUIShell));
            uint windowFlags =
                (uint)_VSRDTFLAGS.RDT_DontAddToMRU |
                (uint)_VSRDTFLAGS.RDT_DontSaveAs;

            var solutionManager = ServiceLocator.GetInstance<ISolutionManager>();

            if (!solutionManager.IsSolutionAvailable)
            {
                throw new InvalidOperationException(Strings.SolutionIsNotSaved);
            }

            // make sure all projects are loaded before showing manager ui even with DPL enabled.
            solutionManager.EnsureSolutionIsLoaded();

            var projects = solutionManager.GetNuGetProjects();
            if (!projects.Any())
            {
                // NOTE: The menu 'Manage NuGet Packages For Solution' will be disabled in this case.
                // But, it is possible, that, before NuGetPackage is loaded in VS, the menu is enabled and used.
                // For once, this message will be shown. Once the package is loaded, the menu will get disabled as appropriate
                MessageHelper.ShowWarningMessage(Resources.NoSupportedProjectsInSolution, Resources.ErrorDialogBoxTitle);
                return null;
            }

            // load packages.config. This makes sure that an exception will get thrown if there
            // are problems with packages.config, such as duplicate packages. When an exception
            // is thrown, an error dialog will pop up and this doc window will not be created.
            foreach (var project in projects)
            {
                await project.GetInstalledPackagesAsync(CancellationToken.None);
            }

            var uiContextFactory = ServiceLocator.GetInstance<INuGetUIContextFactory>();
            var uiContext = uiContextFactory.Create(this, projects);

            var uiFactory = ServiceLocator.GetInstance<INuGetUIFactory>();
            var uiController = uiFactory.Create(uiContext, _uiProjectContext);

            var solutionName = (string)_dte.Solution.Properties.Item("Name").Value;
            var model = new PackageManagerModel(uiController, uiContext, isSolution: true, editorFactoryGuid: GuidList.guidNuGetEditorType);
            model.SolutionName = solutionName;
            var vsWindowSearchHostfactory = ServiceLocator.GetGlobalService<SVsWindowSearchHostFactory, IVsWindowSearchHostFactory>();
            var vsShell = ServiceLocator.GetGlobalService<SVsShell, IVsShell4>();
            var control = new PackageManagerControl(model, Settings, vsWindowSearchHostfactory, vsShell, _outputConsoleLogger);
            var windowPane = new PackageManagerWindowPane(control);
            var guidEditorType = GuidList.guidNuGetEditorType;
            var guidCommandUI = Guid.Empty;
            var caption = Resx.Label_SolutionNuGetWindowCaption;
            var documentName = _dte.Solution.FullName;

            IntPtr ppunkDocView = IntPtr.Zero;
            IntPtr ppunkDocData = IntPtr.Zero;
            int hr = 0;

            try
            {
                ppunkDocView = Marshal.GetIUnknownForObject(windowPane);
                ppunkDocData = Marshal.GetIUnknownForObject(model);
                hr = uiShell.CreateDocumentWindow(
                    windowFlags,
                    documentName,
                    (IVsUIHierarchy)solution,
                    (uint)VSConstants.VSITEMID.Root,
                    ppunkDocView,
                    ppunkDocData,
                    ref guidEditorType,
                    null,
                    ref guidCommandUI,
                    null,
                    caption,
                    string.Empty,
                    null,
                    out windowFrame);
            }
            finally
            {
                if (ppunkDocView != IntPtr.Zero)
                {
                    Marshal.Release(ppunkDocData);
                }

                if (ppunkDocData != IntPtr.Zero)
                {
                    Marshal.Release(ppunkDocView);
                }
            }

            ErrorHandler.ThrowOnFailure(hr);
            return windowFrame;
        }

        private void ShowManageLibraryPackageForSolutionDialog(object sender, EventArgs e)
        {
            ThreadHelper.ThrowIfNotOnUIThread();

            ThreadHelper.JoinableTaskFactory.Run(async delegate
            {
                var windowFrame = FindExistingSolutionWindowFrame();
                if (windowFrame == null)
                {
                    // Create the window frame
                    windowFrame = await CreateDocWindowForSolutionAsync();
                }

                if (windowFrame != null)
                {
                    // process search string
                    string parameterString = null;
                    OleMenuCmdEventArgs args = e as OleMenuCmdEventArgs;
                    if (args != null)
                    {
                        parameterString = args.InValue as string;
                    }
                    var searchText = GetSearchText(parameterString);
                    Search(windowFrame, searchText);

                    windowFrame.Show();
                }
            });
        }

        /// <summary>
        /// Search for packages using the searchText.
        /// </summary>
        /// <param name="windowFrame">A window frame that hosts the PackageManagerControl.</param>
        /// <param name="searchText">Search text.</param>
        private void Search(IVsWindowFrame windowFrame, string searchText)
        {
            if (string.IsNullOrWhiteSpace(searchText))
            {
                return;
            }

            var packageManagerControl = VsUtility.GetPackageManagerControl(windowFrame);
            if (packageManagerControl != null)
            {
                packageManagerControl.Search(searchText);
            }
        }

        // For PowerShell, it's okay to query from the worker thread.
        private void BeforeQueryStatusForPowerConsole(object sender, EventArgs args)
        {
            OleMenuCommand command = (OleMenuCommand)sender;
            command.Enabled = !ConsoleStatus.IsBusy && !_powerConsoleCommandExecuting;
        }

        private void BeforeQueryStatusForAddPackageDialog(object sender, EventArgs args)
        {
            ThreadHelper.JoinableTaskFactory.Run(async delegate
            {
                await ThreadHelper.JoinableTaskFactory.SwitchToMainThreadAsync();

                OleMenuCommand command = (OleMenuCommand)sender;

                // Keep the 'Manage NuGet Packages' visible, only if a solution is open. Following is why.
                // When all menu commands in the 'Project' menu are invisible, when a solution is closed, Project menu goes away.
                // This is actually true. All the menu commands under the 'Project Menu' do go away when no solution is open.
                // If 'Manage NuGet Packages' is disabled but visible, 'Project' menu shows up just because 1 menu command is visible, even though, it is disabled
                // So, make it invisible when no solution is open
                command.Visible = (_dte != null && _dte.Solution != null && _dte.Solution.IsOpen);

                // Enable the 'Manage NuGet Packages' dialog menu
                // a) if the console is NOT busy executing a command, AND
                // b) if the solution exists and not debugging and not building AND
                // c) if the active project is loaded and supported
                command.Enabled = !ConsoleStatus.IsBusy && IsSolutionExistsAndNotDebuggingAndNotBuilding() && HasActiveLoadedSupportedProject;
            });
        }

        private void BeforeQueryStatusForAddPackageForSolutionDialog(object sender, EventArgs args)
        {
            ThreadHelper.JoinableTaskFactory.Run(async delegate
            {
                await ThreadHelper.JoinableTaskFactory.SwitchToMainThreadAsync();

                OleMenuCommand command = (OleMenuCommand)sender;

                // Enable the 'Manage NuGet Packages For Solution' dialog menu
                // a) if the console is NOT busy executing a command, AND
                // b) if the solution exists and not debugging and not building AND
                // c) if the solution is DPL enabled or there are NuGetProjects. This means that there loaded, supported projects
                // Checking for DPL more is a temporary code until we've the capability to get nuget projects 
                // even in DPL mode. See https://github.com/NuGet/Home/issues/3711
                command.Enabled = !ConsoleStatus.IsBusy && IsSolutionExistsAndNotDebuggingAndNotBuilding() &&
                    (SolutionManager.IsSolutionDPLEnabled || SolutionManager.GetNuGetProjects().Any());
            });
        }

<<<<<<< HEAD
        public bool IsSolutionExistsAndNotDebuggingAndNotBuilding()
=======
        private void BeforeQueryStatusForPackageRestore(object sender, EventArgs args)
        {
            ThreadHelper.JoinableTaskFactory.Run(async delegate
            {
                await ThreadHelper.JoinableTaskFactory.SwitchToMainThreadAsync();

                OleMenuCommand command = (OleMenuCommand)sender;

                // Enable the 'Restore NuGet Packages' dialog menu
                // a) if the console is NOT busy executing a command, AND
                // b) if the solution exists and not debugging and not building AND
                // c) if the solution is DPL enabled or there are NuGetProjects. This means that there loaded, supported projects
                // Checking for DPL more is a temporary code until we've the capability to get nuget projects 
                // even in DPL mode. See https://github.com/NuGet/Home/issues/3711
                command.Enabled = !ConsoleStatus.IsBusy && IsSolutionExistsAndNotDebuggingAndNotBuilding() &&
                    (SolutionManager.IsSolutionDPLEnabled || SolutionManager.GetNuGetProjects().Any());
            });
        }

        private bool IsSolutionExistsAndNotDebuggingAndNotBuilding()
>>>>>>> e96459e1
        {
            int pfActive;
            int result = VsMonitorSelection.IsCmdUIContextActive(_solutionNotBuildingAndNotDebuggingContextCookie, out pfActive);
            return (result == VSConstants.S_OK && pfActive > 0);
        }

        private void ShowPackageSourcesOptionPage(object sender, EventArgs args)
        {
            ShowOptionPageSafe(typeof(PackageSourceOptionsPage));
        }

        private void ShowGeneralSettingsOptionPage(object sender, EventArgs args)
        {
            ShowOptionPageSafe(typeof(GeneralOptionPage));
        }

        private void ShowOptionPageSafe(Type optionPageType)
        {
            try
            {
                ShowOptionPage(optionPageType);
            }
            catch (Exception exception)
            {
                MessageHelper.ShowErrorMessage(exception, Resources.ErrorDialogBoxTitle);
                ExceptionHelper.WriteToActivityLog(exception);
            }
        }

        /// <summary>
        /// Gets whether the current IDE has an active, supported and non-unloaded project, which is a precondition for
        /// showing the Add Library Package Reference dialog
        /// </summary>
        private bool HasActiveLoadedSupportedProject
        {
            get
            {
                Project project = EnvDTEProjectUtility.GetActiveProject(VsMonitorSelection);
                return project != null && !EnvDTEProjectUtility.IsUnloaded(project)
                       && EnvDTEProjectUtility.IsSupported(project);
            }
        }

        private bool IsVisualizerSupported
        {
            get
            {
                if (_isVisualizerSupported == null)
                {
                    _isVisualizerSupported = _visualizerSupportedSKUs.Contains(_dte.Edition, StringComparer.OrdinalIgnoreCase);
                }
                return _isVisualizerSupported.Value;
            }
        }

        #region IVsPackageExtensionProvider implementation
        public dynamic CreateExtensionInstance(ref Guid extensionPoint, ref Guid instance)
        {
            if (instance == typeof(NuGetSearchProvider).GUID)
            {
                return new NuGetSearchProvider(_mcs, _managePackageDialogCommand, _managePackageForSolutionDialogCommand);
            }
            return null;
        }
        #endregion // IVsPackageExtensionProvider implementation

        private void OnBeginShutDown()
        {
            _dteEvents.OnBeginShutdown -= OnBeginShutDown;
            _dteEvents = null;
        }

        private async Tasks.Task LoadSettingsAsync()
        {
            try
            {
                _settings = await ServiceLocator.GetInstanceAsync<ISettings>();
                Debug.Assert(_settings != null);
            }
            catch (Exception e)
            {
                MessageHelper.ShowErrorMessage(ExceptionUtilities.DisplayMessage(e), Resources.ErrorDialogBoxTitle);
            }
        }

        #region IVsPersistSolutionOpts implementation
        public int LoadUserOptions(IVsSolutionPersistence pPersistence, uint grfLoadOpts)
        {
            return VSConstants.S_OK;
        }

        public int ReadUserOptions(IStream pOptionsStream, string pszKey)
        {
            try
            {
                using (var stream = new DataStreamFromComStream(pOptionsStream))
                {
                    BinaryFormatter serializer = new BinaryFormatter();
                    var obj = serializer.Deserialize(stream) as NuGetSettings;
                    if (obj != null)
                    {
                        _nugetSettings = obj;
                    }
                }
            }
            catch
            {
            }

            return VSConstants.S_OK;
        }

        public int SaveUserOptions(IVsSolutionPersistence pPersistence)
        {
            pPersistence.SavePackageUserOpts(this, "nuget");
            return VSConstants.S_OK;
        }

        public int WriteUserOptions(IStream pOptionsStream, string pszKey)
        {
            try
            {
                using (var stream = new DataStreamFromComStream(pOptionsStream))
                {
                    BinaryFormatter serializer = new BinaryFormatter();
                    serializer.Serialize(stream, _nugetSettings);
                }
            }
            catch
            {
            }

            return VSConstants.S_OK;
        }
        #endregion // IVsPersistSolutionOpts implementation
    }
}<|MERGE_RESOLUTION|>--- conflicted
+++ resolved
@@ -1041,37 +1041,14 @@
                 // a) if the console is NOT busy executing a command, AND
                 // b) if the solution exists and not debugging and not building AND
                 // c) if the solution is DPL enabled or there are NuGetProjects. This means that there loaded, supported projects
-                // Checking for DPL more is a temporary code until we've the capability to get nuget projects 
+                // Checking for DPL more is a temporary code until we've the capability to get nuget projects
                 // even in DPL mode. See https://github.com/NuGet/Home/issues/3711
                 command.Enabled = !ConsoleStatus.IsBusy && IsSolutionExistsAndNotDebuggingAndNotBuilding() &&
                     (SolutionManager.IsSolutionDPLEnabled || SolutionManager.GetNuGetProjects().Any());
             });
         }
 
-<<<<<<< HEAD
         public bool IsSolutionExistsAndNotDebuggingAndNotBuilding()
-=======
-        private void BeforeQueryStatusForPackageRestore(object sender, EventArgs args)
-        {
-            ThreadHelper.JoinableTaskFactory.Run(async delegate
-            {
-                await ThreadHelper.JoinableTaskFactory.SwitchToMainThreadAsync();
-
-                OleMenuCommand command = (OleMenuCommand)sender;
-
-                // Enable the 'Restore NuGet Packages' dialog menu
-                // a) if the console is NOT busy executing a command, AND
-                // b) if the solution exists and not debugging and not building AND
-                // c) if the solution is DPL enabled or there are NuGetProjects. This means that there loaded, supported projects
-                // Checking for DPL more is a temporary code until we've the capability to get nuget projects 
-                // even in DPL mode. See https://github.com/NuGet/Home/issues/3711
-                command.Enabled = !ConsoleStatus.IsBusy && IsSolutionExistsAndNotDebuggingAndNotBuilding() &&
-                    (SolutionManager.IsSolutionDPLEnabled || SolutionManager.GetNuGetProjects().Any());
-            });
-        }
-
-        private bool IsSolutionExistsAndNotDebuggingAndNotBuilding()
->>>>>>> e96459e1
         {
             int pfActive;
             int result = VsMonitorSelection.IsCmdUIContextActive(_solutionNotBuildingAndNotDebuggingContextCookie, out pfActive);
