--- conflicted
+++ resolved
@@ -320,25 +320,7 @@
                                     new NuGetFramework(FrameworkConstants.FrameworkIdentifiers.WinRT, new Version(4, 5, 0, 0)))),
 
                            // the below frameworks support dotnet
-<<<<<<< HEAD
-                           CreateDotNetMappingForAllVersions(FrameworkConstants.FrameworkIdentifiers.DnxCore),
-                           CreateDotNetMappingForAllVersions(FrameworkConstants.FrameworkIdentifiers.MonoAndroid),
-                           CreateDotNetMappingForAllVersions(FrameworkConstants.FrameworkIdentifiers.MonoMac),
-                           CreateDotNetMappingForAllVersions(FrameworkConstants.FrameworkIdentifiers.MonoTouch),
-                           CreateDotNetMappingForAllVersions(FrameworkConstants.FrameworkIdentifiers.NetCore),
-                           CreateDotNetMappingForAllVersions(FrameworkConstants.FrameworkIdentifiers.UAP),
-                           CreateDotNetMappingForAllVersions(FrameworkConstants.FrameworkIdentifiers.Windows),
-                           CreateDotNetMappingForAllVersions(FrameworkConstants.FrameworkIdentifiers.WindowsPhoneApp),
-                           CreateDotNetMappingForAllVersions(FrameworkConstants.FrameworkIdentifiers.XamarinIOs),
-                           CreateDotNetMappingForAllVersions(FrameworkConstants.FrameworkIdentifiers.XamarinMac),
-                           CreateDotNetMappingForAllVersions(FrameworkConstants.FrameworkIdentifiers.XamarinPlayStation3),
-                           CreateDotNetMappingForAllVersions(FrameworkConstants.FrameworkIdentifiers.XamarinPlayStation4),
-                           CreateDotNetMappingForAllVersions(FrameworkConstants.FrameworkIdentifiers.XamarinPlayStationVita),
-                           CreateDotNetMappingForAllVersions(FrameworkConstants.FrameworkIdentifiers.XamarinWatchOS),
-                           CreateDotNetMappingForAllVersions(FrameworkConstants.FrameworkIdentifiers.XamarinTVOS),
-                           CreateDotNetMappingForAllVersions(FrameworkConstants.FrameworkIdentifiers.XamarinXbox360),
-                           CreateDotNetMappingForAllVersions(FrameworkConstants.FrameworkIdentifiers.XamarinXboxOne),
-=======
+
                            // dnxcore50 -> dotnet5.5
                            CreateDotNetGenerationMappingForAllVersions(
                                FrameworkConstants.FrameworkIdentifiers.DnxCore,
@@ -441,8 +423,15 @@
 
                            CreateDotNetGenerationMappingForAllVersions(
                                FrameworkConstants.FrameworkIdentifiers.XamarinXboxOne,
+                               FrameworkConstants.DotNetGenerationRanges.DotNet55),
+
+                           CreateDotNetGenerationMappingForAllVersions(
+                               FrameworkConstants.FrameworkIdentifiers.XamarinTVOS,
+                               FrameworkConstants.DotNetGenerationRanges.DotNet55),
+
+                           CreateDotNetGenerationMappingForAllVersions(
+                               FrameworkConstants.FrameworkIdentifiers.XamarinWatchOS,
                                FrameworkConstants.DotNetGenerationRanges.DotNet55)
->>>>>>> 610f847e
                         };
                 }
 
