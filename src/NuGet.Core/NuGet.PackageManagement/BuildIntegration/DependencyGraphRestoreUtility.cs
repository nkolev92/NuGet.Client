﻿// Copyright (c) .NET Foundation. All rights reserved.
// Licensed under the Apache License, Version 2.0. See License.txt in the project root for license information.

using System;
using System.Collections.Generic;
using System.Linq;
using System.Threading;
using System.Threading.Tasks;
using NuGet.Commands;
using NuGet.Common;
using NuGet.Configuration;
using NuGet.Packaging;
using NuGet.Packaging.Core;
using NuGet.ProjectManagement;
using NuGet.ProjectManagement.Projects;
using NuGet.ProjectModel;
using NuGet.Protocol.Core.Types;

namespace NuGet.PackageManagement
{
    /// <summary>
    /// Supporting methods for restoring sets of projects that implement <see cref="IDependencyGraphProject"/>. This
    /// code is used by Visual Studio to execute restores for solutions that have mixtures of UWP project.json,
    /// packages.config, and PackageReference-type projects.
    /// </summary>
    public static class DependencyGraphRestoreUtility
    {
        /// <summary>
        /// Restore a solution and cache the dg spec to context.
        /// </summary>
        public static Task RestoreAsync(
            ISolutionManager solutionManager,
            DependencyGraphCacheContext context,
            RestoreCommandProvidersCache providerCache,
            Action<SourceCacheContext> cacheContextModifier,
            IEnumerable<SourceRepository> sources,
            ISettings settings,
            ILogger log,
            CancellationToken token)
        {
            return RestoreAsync(
                solutionManager,
                context,
                providerCache,
                cacheContextModifier,
                sources,
                userPackagesPath: null,
                settings: settings,
                log: log,
                token: token);
        }

        /// <summary>
        /// Restore a solution and cache the dg spec to context.
        /// </summary>
        public static async Task RestoreAsync(
            ISolutionManager solutionManager,
            DependencyGraphCacheContext context,
            RestoreCommandProvidersCache providerCache,
            Action<SourceCacheContext> cacheContextModifier,
            IEnumerable<SourceRepository> sources,
            string userPackagesPath,
            ISettings settings,
            ILogger log,
            CancellationToken token)
        {
            // Get full dg spec
            var dgSpec = await GetSolutionRestoreSpec(solutionManager, context);

            // Cache spec
            context.SolutionSpec = dgSpec;
            context.SolutionSpecHash = dgSpec.GetHashCode();

            // Check if there are actual projects to restore before running.
            if (dgSpec.Restore.Count > 0)
            {
                using (var sourceCacheContext = new SourceCacheContext())
                {
                    // Update cache context
                    cacheContextModifier(sourceCacheContext);

                    var restoreContext = GetRestoreContext(
                        context,
                        providerCache,
                        settings,
                        sourceCacheContext,
                        sources,
                        dgSpec,
                        userPackagesPath);

                    var restoreSummaries = await RestoreRunner.Run(restoreContext);

                    RestoreSummary.Log(log, restoreSummaries);
                }
            }
        }

        /// <summary>
        /// Restore without writing the lock file
        /// </summary>
        internal static Task<RestoreResultPair> PreviewRestoreAsync(
            ISolutionManager solutionManager,
            BuildIntegratedNuGetProject project,
            PackageSpec packageSpec,
            DependencyGraphCacheContext context,
            RestoreCommandProvidersCache providerCache,
            Action<SourceCacheContext> cacheContextModifier,
            IEnumerable<SourceRepository> sources,
            ISettings settings,
            ILogger log,
            CancellationToken token)
        {
            return PreviewRestoreAsync(
                solutionManager,
                project,
                packageSpec,
                context,
                providerCache,
                cacheContextModifier,
                sources,
                userPackagesPath: null,
                settings: settings,
                log: log,
                token: token);
        }

        /// <summary>
        /// Restore without writing the lock file
        /// </summary>
        internal static async Task<RestoreResultPair> PreviewRestoreAsync(
            ISolutionManager solutionManager,
            BuildIntegratedNuGetProject project,
            PackageSpec packageSpec,
            DependencyGraphCacheContext context,
            RestoreCommandProvidersCache providerCache,
            Action<SourceCacheContext> cacheContextModifier,
            IEnumerable<SourceRepository> sources,
            string userPackagesPath,
            ISettings settings,
            ILogger log,
            CancellationToken token)
        {
            // Restoring packages
            var logger = context.Logger;

            // Add the new spec to the dg file and fill in the rest.
            var dgFile = await GetSolutionRestoreSpec(solutionManager, context);

            dgFile = dgFile.WithoutRestores()
                .WithReplacedSpec(packageSpec);

            dgFile.AddRestore(project.MSBuildProjectPath);

            using (var sourceCacheContext = new SourceCacheContext())
            {
                // Update cache context
                cacheContextModifier(sourceCacheContext);

                // Settings passed here will be used to populate the restore requests.
                RestoreArgs restoreContext = GetRestoreContext(context, providerCache, settings, sourceCacheContext, sources, dgFile, userPackagesPath);

                var requests = await RestoreRunner.GetRequests(restoreContext);
                var results = await RestoreRunner.RunWithoutCommit(requests, restoreContext);
                return results.Single();
            }
        }

        /// <summary>
        /// Restore a build integrated project and update the lock file
        /// </summary>
        public static async Task<RestoreResult> RestoreProjectAsync(
            ISolutionManager solutionManager,
            BuildIntegratedNuGetProject project,
            DependencyGraphCacheContext context,
            RestoreCommandProvidersCache providerCache,
            Action<SourceCacheContext> cacheContextModifier,
            IEnumerable<SourceRepository> sources,
            ISettings settings,
            ILogger log,
            CancellationToken token)
        {
            // Restore
            var specs = await project.GetPackageSpecsAsync(context);
            var spec = specs.Single(e => e.RestoreMetadata.OutputType == RestoreOutputType.NETCore
                || e.RestoreMetadata.OutputType == RestoreOutputType.UAP);

            var result = await PreviewRestoreAsync(
                solutionManager,
                project,
                spec,
                context,
                providerCache,
                cacheContextModifier,
                sources,
                settings,
                log,
                token);

            // Throw before writing if this has been canceled
            token.ThrowIfCancellationRequested();

            // Write out the lock file and msbuild files
            var summary = await RestoreRunner.Commit(result);

            RestoreSummary.Log(log, new[] { summary });

            return result.Result;
        }

        public static async Task<bool> IsRestoreRequiredAsync(
            ISolutionManager solutionManager,
            bool forceRestore,
            INuGetPathContext pathContext,
            DependencyGraphCacheContext cacheContext,
            int oldDependencyGraphSpecHash)
        {
            if (forceRestore)
            {
                // The cache has been updated, now skip the check since we are doing a restore anyways.
                return true;
            }

            var projects = solutionManager.GetNuGetProjects().OfType<IDependencyGraphProject>().ToArray();

            var solutionDgSpec = await GetSolutionRestoreSpec(solutionManager, cacheContext);

            if (solutionDgSpec.Restore.Count < 1)
            {
                // Nothing to restore
                return false;
            }

            var newDependencyGraphSpecHash = solutionDgSpec.GetHashCode();
            cacheContext.SolutionSpec = solutionDgSpec;
            cacheContext.SolutionSpecHash = newDependencyGraphSpecHash;

            if (oldDependencyGraphSpecHash != newDependencyGraphSpecHash)
            {
                // A new project has been added
                return true;
            }

            // Read package folder locations, initializing them in order of priority
            var packageFolderPaths = new List<string>();
            packageFolderPaths.Add(pathContext.UserPackageFolder);
            packageFolderPaths.AddRange(pathContext.FallbackPackageFolders);
            var pathResolvers = packageFolderPaths.Select(path => new VersionFolderPathResolver(path));

            var packagesChecked = new HashSet<PackageIdentity>();
            if (
                projects.Select(async p => await p.IsRestoreRequired(pathResolvers, packagesChecked, cacheContext))
                    .Any(r => r.Result == true))
            {
                // The project.json file does not match the lock file
                return true;
            }

            return false;
        }

<<<<<<< HEAD
        public static async Task<PackageSpec> GetProjectSpec(IDependencyGraphProject project, DependencyGraphCacheContext context)
        {
            var specs = await project.GetPackageSpecsAsync(context);

            return specs.Where(e => e.RestoreMetadata.OutputType != RestoreOutputType.Standalone
                && e.RestoreMetadata.OutputType != RestoreOutputType.DotnetCliTool)
                .FirstOrDefault();
        }

        public static async Task<DependencyGraphSpec> GetSolutionRestoreSpec(
            ISolutionManager solutionManager,
            DependencyGraphCacheContext context)
=======
        public static async Task<IReadOnlyList<RestoreSummary>> RestoreAsync(
            IEnumerable<IDependencyGraphProject> projects,
            IEnumerable<string> sources,
            ISettings settings,
            ExternalProjectReferenceContext referenceContext)
>>>>>>> e96459e1
        {
            var dgSpec = new DependencyGraphSpec();
            var projects = solutionManager.GetNuGetProjects().OfType<IDependencyGraphProject>();

            foreach (var project in projects)
            {
                var packageSpecs = await project.GetPackageSpecsAsync(context);

                foreach (var packageSpec in packageSpecs)
                {
                    dgSpec.AddProject(packageSpec);

                    if (packageSpec.RestoreMetadata.OutputType == RestoreOutputType.NETCore ||
                        packageSpec.RestoreMetadata.OutputType == RestoreOutputType.UAP ||
                        packageSpec.RestoreMetadata.OutputType == RestoreOutputType.DotnetCliTool ||
                        packageSpec.RestoreMetadata.OutputType == RestoreOutputType.Standalone)
                    {
                        dgSpec.AddRestore(packageSpec.RestoreMetadata.ProjectUniqueName);
                    }
                }
            }
            // Return dg file
            return dgSpec;
        }

        /// <summary>
        /// Create a restore context.
        /// </summary>
        private static RestoreArgs GetRestoreContext(
            DependencyGraphCacheContext context,
            RestoreCommandProvidersCache providerCache,
            ISettings settings,
            SourceCacheContext sourceCacheContext,
            IEnumerable<SourceRepository> sources,
            DependencyGraphSpec dgFile,
            string userPackagesPath)
        {
            var dgProvider = new DependencyGraphSpecRequestProvider(providerCache, dgFile, settings);

<<<<<<< HEAD
            var restoreContext = new RestoreArgs()
            {
                CacheContext = sourceCacheContext,
                PreLoadedRequestProviders = new List<IPreLoadedRestoreRequestProvider>() { dgProvider },
                Log = context.Logger,
                SourceRepositories = sources.ToList(),
                GlobalPackagesFolder = userPackagesPath // Optional, this will load from settings if null
            };

            return restoreContext;
=======
                    var restoreSummaries = await RestoreRunner.Run(restoreContext);
                    RestoreSummary.Log(referenceContext.Logger, restoreSummaries);

                    return restoreSummaries;
                }
            }

            return new List<RestoreSummary>();
>>>>>>> e96459e1
        }
    }
}<|MERGE_RESOLUTION|>--- conflicted
+++ resolved
@@ -28,7 +28,7 @@
         /// <summary>
         /// Restore a solution and cache the dg spec to context.
         /// </summary>
-        public static Task RestoreAsync(
+        public static Task<IReadOnlyList<RestoreSummary>> RestoreAsync(
             ISolutionManager solutionManager,
             DependencyGraphCacheContext context,
             RestoreCommandProvidersCache providerCache,
@@ -53,7 +53,7 @@
         /// <summary>
         /// Restore a solution and cache the dg spec to context.
         /// </summary>
-        public static async Task RestoreAsync(
+        public static async Task<IReadOnlyList<RestoreSummary>> RestoreAsync(
             ISolutionManager solutionManager,
             DependencyGraphCacheContext context,
             RestoreCommandProvidersCache providerCache,
@@ -91,8 +91,12 @@
                     var restoreSummaries = await RestoreRunner.Run(restoreContext);
 
                     RestoreSummary.Log(log, restoreSummaries);
+
+                    return restoreSummaries;
                 }
             }
+
+            return new List<RestoreSummary>();
         }
 
         /// <summary>
@@ -258,7 +262,6 @@
             return false;
         }
 
-<<<<<<< HEAD
         public static async Task<PackageSpec> GetProjectSpec(IDependencyGraphProject project, DependencyGraphCacheContext context)
         {
             var specs = await project.GetPackageSpecsAsync(context);
@@ -271,13 +274,6 @@
         public static async Task<DependencyGraphSpec> GetSolutionRestoreSpec(
             ISolutionManager solutionManager,
             DependencyGraphCacheContext context)
-=======
-        public static async Task<IReadOnlyList<RestoreSummary>> RestoreAsync(
-            IEnumerable<IDependencyGraphProject> projects,
-            IEnumerable<string> sources,
-            ISettings settings,
-            ExternalProjectReferenceContext referenceContext)
->>>>>>> e96459e1
         {
             var dgSpec = new DependencyGraphSpec();
             var projects = solutionManager.GetNuGetProjects().OfType<IDependencyGraphProject>();
@@ -317,7 +313,6 @@
         {
             var dgProvider = new DependencyGraphSpecRequestProvider(providerCache, dgFile, settings);
 
-<<<<<<< HEAD
             var restoreContext = new RestoreArgs()
             {
                 CacheContext = sourceCacheContext,
@@ -328,16 +323,6 @@
             };
 
             return restoreContext;
-=======
-                    var restoreSummaries = await RestoreRunner.Run(restoreContext);
-                    RestoreSummary.Log(referenceContext.Logger, restoreSummaries);
-
-                    return restoreSummaries;
-                }
-            }
-
-            return new List<RestoreSummary>();
->>>>>>> e96459e1
         }
     }
 }